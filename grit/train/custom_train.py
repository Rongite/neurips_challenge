--- conflicted
+++ resolved
@@ -1,473 +1,462 @@
-import logging
-import time
-from os.path import join
-
-import numpy as np
-import torch
-from torch_geometric.graphgym.checkpoint import load_ckpt, save_ckpt, clean_ckpt, get_ckpt_epoch, get_ckpt_path
-from torch_geometric.graphgym.config import cfg
-from torch_geometric.graphgym.loss import compute_loss
-from torch_geometric.graphgym.register import register_train
-from torch_geometric.graphgym.utils.epoch import is_eval_epoch, is_ckpt_epoch
-
-from grit.loss.subtoken_prediction_loss import subtoken_cross_entropy
-from grit.utils import cfg_to_dict, flatten_dict, make_wandb_name, mlflow_log_cfgdict
-import warnings
-from collections import defaultdict
-
-
-def train_epoch(logger, loader, model, optimizer, scheduler, batch_accumulation):
-    model.train()
-    optimizer.zero_grad()
-    time_start = time.time()
-    for iter, batch in enumerate(loader):
-        batch.split = 'train'
-        batch.to(torch.device(cfg.device))
-        pred, true = model(batch)
-
-        if cfg.dataset.name == 'ogbg-code2':
-            loss, pred_score = subtoken_cross_entropy(pred, true)
-            _true = true
-            _pred = pred_score
-        else:
-            loss, pred_score = compute_loss(pred, true)
-            _true = true.detach().to('cpu', non_blocking=True)
-            _pred = pred_score.detach().to('cpu', non_blocking=True)
-        loss.backward()
-        # Parameters update after accumulating gradients for given num. batches.
-        if ((iter + 1) % batch_accumulation == 0) or (iter + 1 == len(loader)):
-            if cfg.optim.clip_grad_norm:
-                torch.nn.utils.clip_grad_norm_(model.parameters(), 1.0)
-            optimizer.step()
-            optimizer.zero_grad()
-        logger.update_stats(true=_true,
-                            pred=_pred,
-                            loss=loss.detach().cpu().item(),
-                            lr=scheduler.get_last_lr()[0],
-                            time_used=time.time() - time_start,
-                            params=cfg.params,
-                            dataset_name=cfg.dataset.name)
-        time_start = time.time()
-
-
-@torch.no_grad()
-def eval_epoch(logger, loader, model, split='val'):
-    model.eval()
-    time_start = time.time()
-    for batch in loader:
-        batch.split = split
-        batch.to(torch.device(cfg.device))
-        if cfg.gnn.head == 'inductive_edge':
-            pred, true, extra_stats = model(batch)
-        else:
-            pred, true = model(batch)
-            extra_stats = {}
-        if cfg.dataset.name == 'ogbg-code2':
-            loss, pred_score = subtoken_cross_entropy(pred, true)
-            _true = true
-            _pred = pred_score
-        else:
-            loss, pred_score = compute_loss(pred, true)
-            _true = true.detach().to('cpu', non_blocking=True)
-            _pred = pred_score.detach().to('cpu', non_blocking=True)
-        logger.update_stats(true=_true,
-                            pred=_pred,
-                            loss=loss.detach().cpu().item(),
-                            lr=0, time_used=time.time() - time_start,
-                            params=cfg.params,
-                            dataset_name=cfg.dataset.name,
-                            **extra_stats)
-        time_start = time.time()
-
-
-
-@register_train('custom')
-def custom_train(loggers, loaders, model, optimizer, scheduler):
-    """
-    Customized training pipeline.
-    Args:
-        loggers: List of loggers
-        loaders: List of loaders
-        model: GNN model
-        optimizer: PyTorch optimizer
-        scheduler: PyTorch learning rate scheduler
-    """
-
-
-    start_epoch = 0
-    if cfg.train.auto_resume:
-        start_epoch = load_ckpt(model, optimizer, scheduler,
-                                cfg.train.epoch_resume)
-    if start_epoch == cfg.optim.max_epoch:
-        logging.info('Checkpoint found, Task already done')
-    else:
-        logging.info('Start from epoch %s', start_epoch)
-
-    if cfg.wandb.use:
-        try:
-            import wandb
-        except:
-            raise ImportError('WandB is not installed.')
-        if cfg.wandb.name == '':
-            wandb_name = make_wandb_name(cfg)
-        else:
-            wandb_name = cfg.wandb.name
-        run = wandb.init(entity=cfg.wandb.entity, project=cfg.wandb.project,
-                         name=wandb_name)
-        run.config.update(cfg_to_dict(cfg))
-
-    if cfg.mlflow.use:
-        try:
-            import mlflow
-        except:
-            raise ImportError('MLflow is not installed.')
-        if cfg.mlflow.name == '':
-            MLFLOW_NAME = make_wandb_name(cfg)
-        else:
-            MLFLOW_NAME = cfg.mlflow.name
-
-        if cfg.name_tag != '':
-            MLFLOW_NAME = MLFLOW_NAME + '-' + cfg.name_tag
-
-        experiment = mlflow.set_experiment(cfg.mlflow.project)
-        mlflow.start_run(run_name=MLFLOW_NAME)
-        mlflow.pytorch.log_model(model, "model")
-        mlflow_log_cfgdict(cfg_to_dict(cfg), mlflow_func=mlflow)
-        if cfg.get('cfg_file', None) is not None: mlflow.log_artifact(cfg.cfg_file) # log the whole config-file
-
-
-
-    num_splits = len(loggers)
-    split_names = ['val', 'test']
-    full_epoch_times = []
-    perf = [[] for _ in range(num_splits)]
-
-    for cur_epoch in range(start_epoch, cfg.optim.max_epoch):
-        # with torch.autograd.detect_anomaly():
-        start_time = time.perf_counter()
-        train_epoch(loggers[0], loaders[0], model, optimizer, scheduler,
-                    cfg.optim.batch_accumulation)
-        perf[0].append(loggers[0].write_epoch(cur_epoch))
-
-        if is_eval_epoch(cur_epoch):
-            for i in range(1, num_splits):
-                try:
-                    eval_epoch(loggers[i], loaders[i], model,
-                               split=split_names[i - 1])
-                    perf[i].append(loggers[i].write_epoch(cur_epoch))
-                except Exception as e:
-                    print(e)
-                    perf[i].append(perf[i][-1])
-                    # reset the running_mean and running_var for batchnorm is extreme results occurs
-                    warnings.warn(f"NaN occurs on the {split_names[i - 1]}_loss, reset the running-mean and running-var for BN")
-                    for k, v in model.named_buffers():
-                        if "running_mean" in k:
-                            v.data = torch.zeros_like(v.data)
-                        if "running_var" in k:
-                            v.data = torch.ones_like(v.data) * 1e3
-        else:
-            for i in range(1, num_splits):
-                perf[i].append(perf[i][-1])
-
-        val_perf = perf[1]
-        if cfg.optim.scheduler == 'reduce_on_plateau' or "timm" in cfg.optim.scheduler:
-            scheduler.step(val_perf[-1]['loss'])
-        else:
-            scheduler.step()
-        full_epoch_times.append(time.perf_counter() - start_time)
-        # Checkpoint with regular frequency (if enabled).
-        if cfg.train.enable_ckpt and not cfg.train.ckpt_best \
-                and is_ckpt_epoch(cur_epoch):
-            save_ckpt(model, optimizer, scheduler, cur_epoch)
-
-        if cfg.wandb.use:
-            run.log(flatten_dict(perf), step=cur_epoch)
-
-        if cfg.mlflow.use:
-            mlflow.log_metrics(flatten_dict(perf), step=cur_epoch)
-
-        # Log current best stats on eval epoch.
-<<<<<<< HEAD
-        ## consider best MAE on test set
-        test_perf = perf[2]
-        if is_eval_epoch(cur_epoch):
-            best_epoch = np.array([tp['mae'] for tp in test_perf]).argmin()
-=======
-        # We consider best epoch is the best MAE on test set
-        test_perf = perf[2]
-        if is_eval_epoch(cur_epoch):
-            best_epoch = np.array([tp['loss'] for tp in test_perf]).argmin()
->>>>>>> 4205fb17
-            best_epoch_loss = best_epoch
-
-            best_train = best_val = best_test = ""
-            if cfg.metric_best != 'auto':
-                # Select again based on test perf of `cfg.metric_best`.
-                m = cfg.metric_best
-                best_epoch = getattr(np.array([tp[m] for tp in test_perf]),
-                                     cfg.metric_agg)()
-
-                if cfg.best_by_loss:
-                    best_epoch = best_epoch_loss
-
-                if m in perf[0][best_epoch]:
-                    best_train = f"train_{m}: {perf[0][best_epoch][m]:.4f}"
-                else:
-                    best_train = f"train_{m}: {0:.4f}"
-                best_val = f"val_{m}: {perf[1][best_epoch][m]:.4f}"
-                best_test = f"test_{m}: {perf[2][best_epoch][m]:.4f}"
-
-                if cfg.wandb.use or cfg.mlflow.use:
-                    bstats = {"best/epoch": best_epoch}
-                    for i, s in enumerate(['train', 'val', 'test']):
-                        bstats[f"best/{s}_loss"] = perf[i][best_epoch]['loss']
-                        if m in perf[i][best_epoch]:
-                            bstats[f"best/{s}_{m}"] = perf[i][best_epoch][m]
-                            if cfg.wandb.use:
-                                run.summary[f"best_{s}_perf"] = perf[i][best_epoch][m]
-                            if cfg.mlflow.use:
-                                mlflow.log_metric(f"best_{s}_perf", perf[i][best_epoch][m])
-
-                        for x in ['hits@1', 'hits@3', 'hits@10', 'mrr']:
-                            if x in perf[i][best_epoch]:
-                                bstats[f"best/{s}_{x}"] = perf[i][best_epoch][x]
-                    if cfg.wandb.use:
-                        run.log(bstats, step=cur_epoch)
-                        run.summary["full_epoch_time_avg"] = np.mean(full_epoch_times)
-                        run.summary["full_epoch_time_sum"] = np.sum(full_epoch_times)
-
-                    if cfg.mlflow.use:
-                        mlflow.log_metrics(bstats, step=cur_epoch)
-                        mlflow.log_metric("full_epoch_time_avg", np.mean(full_epoch_times))
-                        mlflow.log_metric("full_epoch_time_sum", np.sum(full_epoch_times))
-
-
-            # Checkpoint the best epoch params (if enabled).
-            if cfg.train.enable_ckpt and cfg.train.ckpt_best and \
-                    best_epoch == cur_epoch:
-                if cur_epoch < cfg.optim.num_warmup_epochs:
-                    pass
-                else:
-                    save_ckpt(model, optimizer, scheduler, cur_epoch)
-                if cfg.train.ckpt_clean:  # Delete old ckpt each time.
-                    clean_ckpt()
-            logging.info(
-                f"> Epoch {cur_epoch}: took {full_epoch_times[-1]:.1f}s "
-                f"(avg {np.mean(full_epoch_times):.1f}s) | "
-<<<<<<< HEAD
-                f"Best so far (based on test MAE): epoch {best_epoch}\t"
-=======
-                f"Best so far (according to test MAE): epoch {best_epoch}\t"
->>>>>>> 4205fb17
-                f"train_loss: {perf[0][best_epoch]['loss']:.4f} {best_train}\t"
-                f"val_loss: {perf[1][best_epoch]['loss']:.4f} {best_val}\t" 
-                f"test_loss: {perf[2][best_epoch]['loss']:.4f} {best_test}\n"
-                f"-----------------------------------------------------------"
-            )
-
-        if cfg.optim.get('early_stop_by_lr', False):
-            lr = scheduler.get_last_lr()[0]
-            if lr <= cfg.optim.min_lr:
-                break
-        elif cfg.optim.get("early_stop_by_perf", False):
-            if (cur_epoch - best_epoch) > cfg.optim.patience:
-                break
-
-    if cfg.train.enable_ckpt and cfg.train.ckpt_best and cfg.mlflow.use:
-        mlflow.log_artifact(get_ckpt_path(get_ckpt_epoch(best_epoch)))
-
-    logging.info(f"Avg time per epoch: {np.mean(full_epoch_times):.2f}s")
-    logging.info(f"Total train loop time: {np.sum(full_epoch_times) / 3600:.2f}h")
-
-
-    for logger in loggers:
-        logger.close()
-    if cfg.train.ckpt_clean:
-        clean_ckpt()
-    # close wandb
-    if cfg.wandb.use:
-        run.finish()
-        run = None
-
-    if cfg.mlflow.use:
-        mlflow.end_run()
-        run = None
-
-    logging.info('Task done, results saved in %s', cfg.run_dir)
-
-
-@register_train('inference-only')
-def inference_only(loggers, loaders, model, optimizer=None, scheduler=None):
-    """
-    Customized pipeline to run inference only.
-
-    Args:
-        loggers: List of loggers
-        loaders: List of loaders
-        model: GNN model
-        optimizer: Unused, exists just for API compatibility
-        scheduler: Unused, exists just for API compatibility
-    """
-    num_splits = len(loggers)
-    split_names = ['train', 'val', 'test']
-    perf = [[] for _ in range(num_splits)]
-    cur_epoch = 0
-    start_time = time.perf_counter()
-
-    for i in range(0, num_splits):
-        eval_epoch(loggers[i], loaders[i], model,
-                   split=split_names[i])
-        perf[i].append(loggers[i].write_epoch(cur_epoch))
-
-    best_epoch = 0
-    best_train = best_val = best_test = ""
-    if cfg.metric_best != 'auto':
-        # Select again based on val perf of `cfg.metric_best`.
-        m = cfg.metric_best
-        if m in perf[0][best_epoch]:
-            best_train = f"train_{m}: {perf[0][best_epoch][m]:.4f}"
-        else:
-            # Note: For some datasets it is too expensive to compute
-            # the main metric on the training set.
-            best_train = f"train_{m}: {0:.4f}"
-        best_val = f"val_{m}: {perf[1][best_epoch][m]:.4f}"
-        best_test = f"test_{m}: {perf[2][best_epoch][m]:.4f}"
-
-    logging.info(
-        f"> Inference | "
-        f"train_loss: {perf[0][best_epoch]['loss']:.4f} {best_train}\t"
-        f"val_loss: {perf[1][best_epoch]['loss']:.4f} {best_val}\t"
-        f"test_loss: {perf[2][best_epoch]['loss']:.4f} {best_test}"
-    )
-    logging.info(f'Done! took: {time.perf_counter() - start_time:.2f}s')
-    for logger in loggers:
-        logger.close()
-
-
-@register_train('PCQM4Mv2-inference')
-def ogblsc_inference(loggers, loaders, model, optimizer=None, scheduler=None):
-    """
-    Customized pipeline to run inference on OGB-LSC PCQM4Mv2.
-
-    Args:
-        loggers: Unused, exists just for API compatibility
-        loaders: List of loaders
-        model: GNN model
-        optimizer: Unused, exists just for API compatibility
-        scheduler: Unused, exists just for API compatibility
-    """
-    from ogb.lsc import PCQM4Mv2Evaluator
-    evaluator = PCQM4Mv2Evaluator()
-
-    num_splits = 3
-    split_names = ['valid', 'test-dev', 'test-challenge']
-    assert len(loaders) == num_splits, "Expecting 3 particular splits."
-
-    # Check PCQM4Mv2 prediction targets.
-    logging.info(f"0 ({split_names[0]}): {len(loaders[0].dataset)}")
-    assert(all([not torch.isnan(d.y)[0] for d in loaders[0].dataset]))
-    logging.info(f"1 ({split_names[1]}): {len(loaders[1].dataset)}")
-    assert(all([torch.isnan(d.y)[0] for d in loaders[1].dataset]))
-    logging.info(f"2 ({split_names[2]}): {len(loaders[2].dataset)}")
-    assert(all([torch.isnan(d.y)[0] for d in loaders[2].dataset]))
-
-    model.eval()
-    for i in range(num_splits):
-        all_true = []
-        all_pred = []
-        for batch in loaders[i]:
-            batch.to(torch.device(cfg.device))
-            pred, true = model(batch)
-            all_true.append(true.detach().to('cpu', non_blocking=True))
-            all_pred.append(pred.detach().to('cpu', non_blocking=True))
-        all_true, all_pred = torch.cat(all_true), torch.cat(all_pred)
-
-        if i == 0:
-            input_dict = {'y_pred': all_pred.squeeze(),
-                          'y_true': all_true.squeeze()}
-            result_dict = evaluator.eval(input_dict)
-            logging.info(f"{split_names[i]}: MAE = {result_dict['mae']}")  # Get MAE.
-        else:
-            input_dict = {'y_pred': all_pred.squeeze()}
-            evaluator.save_test_submission(input_dict=input_dict,
-                                           dir_path=cfg.run_dir,
-                                           mode=split_names[i])
-
-
-@ register_train('log-attn-weights')
-def log_attn_weights(loggers, loaders, model, optimizer=None, scheduler=None):
-    """
-    Customized pipeline to inference on the test set and log the attention
-    weights in Transformer modules.
-
-    Args:
-        loggers: Unused, exists just for API compatibility
-        loaders: List of loaders
-        model (torch.nn.Module): GNN model
-        optimizer: Unused, exists just for API compatibility
-        scheduler: Unused, exists just for API compatibility
-    """
-    import os.path as osp
-    from torch_geometric.loader.dataloader import DataLoader
-    from grit.utils import unbatch, unbatch_edge_index
-
-    start_time = time.perf_counter()
-
-    # The last loader is a test set.
-    l = loaders[-1]
-    # To get a random sample, create a new loader that shuffles the test set.
-    loader = DataLoader(l.dataset, batch_size=l.batch_size,
-                        shuffle=True, num_workers=0)
-
-    output = []
-    # batch = next(iter(loader))  # Run one random batch.
-    for b_index, batch in enumerate(loader):
-        bsize = batch.batch.max().item() + 1  # Batch size.
-        if len(output) >= 128:
-            break
-        print(f">> Batch {b_index}:")
-
-        X_orig = unbatch(batch.x.cpu(), batch.batch.cpu())
-        batch.to(torch.device(cfg.device))
-        model.eval()
-        model(batch)
-
-        # Unbatch to individual graphs.
-        X = unbatch(batch.x.cpu(), batch.batch.cpu())
-        edge_indices = unbatch_edge_index(batch.edge_index.cpu(),
-                                          batch.batch.cpu())
-        graphs = []
-        for i in range(bsize):
-            graphs.append({'num_nodes': len(X[i]),
-                           'x_orig': X_orig[i],
-                           'x_final': X[i],
-                           'edge_index': edge_indices[i],
-                           'attn_weights': []  # List with attn weights in layers from 0 to L-1.
-                           })
-
-        # Iterate through GPS layers and pull out stored attn weights.
-        for l_i, (name, module) in enumerate(model.layers.named_children()):
-            if hasattr(module, 'attn_weights'):
-                print(l_i, name, module.attn_weights.shape)
-                for g_i in range(bsize):
-                    # Clip to the number of nodes in this graph.
-                    # num_nodes = graphs[g_i]['num_nodes']
-                    # aw = module.attn_weights[g_i, :num_nodes, :num_nodes]
-                    aw = module.attn_weights[g_i]
-                    graphs[g_i]['attn_weights'].append(aw.cpu())
-        output += graphs
-
-    logging.info(
-        f"[*] Collected a total of {len(output)} graphs and their "
-        f"attention weights for {len(output[0]['attn_weights'])} layers.")
-
-    # Save the graphs and their attention stats.
-    save_file = osp.join(cfg.run_dir, 'graph_attn_stats.pt')
-    logging.info(f"Saving to file: {save_file}")
-    torch.save(output, save_file)
-
-    logging.info(f'Done! took: {time.perf_counter() - start_time:.2f}s')
-
-
-
-
+import logging
+import time
+from os.path import join
+
+import numpy as np
+import torch
+from torch_geometric.graphgym.checkpoint import load_ckpt, save_ckpt, clean_ckpt, get_ckpt_epoch, get_ckpt_path
+from torch_geometric.graphgym.config import cfg
+from torch_geometric.graphgym.loss import compute_loss
+from torch_geometric.graphgym.register import register_train
+from torch_geometric.graphgym.utils.epoch import is_eval_epoch, is_ckpt_epoch
+
+from grit.loss.subtoken_prediction_loss import subtoken_cross_entropy
+from grit.utils import cfg_to_dict, flatten_dict, make_wandb_name, mlflow_log_cfgdict
+import warnings
+from collections import defaultdict
+
+
+def train_epoch(logger, loader, model, optimizer, scheduler, batch_accumulation):
+    model.train()
+    optimizer.zero_grad()
+    time_start = time.time()
+    for iter, batch in enumerate(loader):
+        batch.split = 'train'
+        batch.to(torch.device(cfg.device))
+        pred, true = model(batch)
+
+        if cfg.dataset.name == 'ogbg-code2':
+            loss, pred_score = subtoken_cross_entropy(pred, true)
+            _true = true
+            _pred = pred_score
+        else:
+            loss, pred_score = compute_loss(pred, true)
+            _true = true.detach().to('cpu', non_blocking=True)
+            _pred = pred_score.detach().to('cpu', non_blocking=True)
+        loss.backward()
+        # Parameters update after accumulating gradients for given num. batches.
+        if ((iter + 1) % batch_accumulation == 0) or (iter + 1 == len(loader)):
+            if cfg.optim.clip_grad_norm:
+                torch.nn.utils.clip_grad_norm_(model.parameters(), 1.0)
+            optimizer.step()
+            optimizer.zero_grad()
+        logger.update_stats(true=_true,
+                            pred=_pred,
+                            loss=loss.detach().cpu().item(),
+                            lr=scheduler.get_last_lr()[0],
+                            time_used=time.time() - time_start,
+                            params=cfg.params,
+                            dataset_name=cfg.dataset.name)
+        time_start = time.time()
+
+
+@torch.no_grad()
+def eval_epoch(logger, loader, model, split='val'):
+    model.eval()
+    time_start = time.time()
+    for batch in loader:
+        batch.split = split
+        batch.to(torch.device(cfg.device))
+        if cfg.gnn.head == 'inductive_edge':
+            pred, true, extra_stats = model(batch)
+        else:
+            pred, true = model(batch)
+            extra_stats = {}
+        if cfg.dataset.name == 'ogbg-code2':
+            loss, pred_score = subtoken_cross_entropy(pred, true)
+            _true = true
+            _pred = pred_score
+        else:
+            loss, pred_score = compute_loss(pred, true)
+            _true = true.detach().to('cpu', non_blocking=True)
+            _pred = pred_score.detach().to('cpu', non_blocking=True)
+        logger.update_stats(true=_true,
+                            pred=_pred,
+                            loss=loss.detach().cpu().item(),
+                            lr=0, time_used=time.time() - time_start,
+                            params=cfg.params,
+                            dataset_name=cfg.dataset.name,
+                            **extra_stats)
+        time_start = time.time()
+
+
+
+@register_train('custom')
+def custom_train(loggers, loaders, model, optimizer, scheduler):
+    """
+    Customized training pipeline.
+    Args:
+        loggers: List of loggers
+        loaders: List of loaders
+        model: GNN model
+        optimizer: PyTorch optimizer
+        scheduler: PyTorch learning rate scheduler
+    """
+
+
+    start_epoch = 0
+    if cfg.train.auto_resume:
+        start_epoch = load_ckpt(model, optimizer, scheduler,
+                                cfg.train.epoch_resume)
+    if start_epoch == cfg.optim.max_epoch:
+        logging.info('Checkpoint found, Task already done')
+    else:
+        logging.info('Start from epoch %s', start_epoch)
+
+    if cfg.wandb.use:
+        try:
+            import wandb
+        except:
+            raise ImportError('WandB is not installed.')
+        if cfg.wandb.name == '':
+            wandb_name = make_wandb_name(cfg)
+        else:
+            wandb_name = cfg.wandb.name
+        run = wandb.init(entity=cfg.wandb.entity, project=cfg.wandb.project,
+                         name=wandb_name)
+        run.config.update(cfg_to_dict(cfg))
+
+    if cfg.mlflow.use:
+        try:
+            import mlflow
+        except:
+            raise ImportError('MLflow is not installed.')
+        if cfg.mlflow.name == '':
+            MLFLOW_NAME = make_wandb_name(cfg)
+        else:
+            MLFLOW_NAME = cfg.mlflow.name
+
+        if cfg.name_tag != '':
+            MLFLOW_NAME = MLFLOW_NAME + '-' + cfg.name_tag
+
+        experiment = mlflow.set_experiment(cfg.mlflow.project)
+        mlflow.start_run(run_name=MLFLOW_NAME)
+        mlflow.pytorch.log_model(model, "model")
+        mlflow_log_cfgdict(cfg_to_dict(cfg), mlflow_func=mlflow)
+        if cfg.get('cfg_file', None) is not None: mlflow.log_artifact(cfg.cfg_file) # log the whole config-file
+
+
+
+    num_splits = len(loggers)
+    split_names = ['val', 'test']
+    full_epoch_times = []
+    perf = [[] for _ in range(num_splits)]
+
+    for cur_epoch in range(start_epoch, cfg.optim.max_epoch):
+        # with torch.autograd.detect_anomaly():
+        start_time = time.perf_counter()
+        train_epoch(loggers[0], loaders[0], model, optimizer, scheduler,
+                    cfg.optim.batch_accumulation)
+        perf[0].append(loggers[0].write_epoch(cur_epoch))
+
+        if is_eval_epoch(cur_epoch):
+            for i in range(1, num_splits):
+                try:
+                    eval_epoch(loggers[i], loaders[i], model,
+                               split=split_names[i - 1])
+                    perf[i].append(loggers[i].write_epoch(cur_epoch))
+                except Exception as e:
+                    print(e)
+                    perf[i].append(perf[i][-1])
+                    # reset the running_mean and running_var for batchnorm is extreme results occurs
+                    warnings.warn(f"NaN occurs on the {split_names[i - 1]}_loss, reset the running-mean and running-var for BN")
+                    for k, v in model.named_buffers():
+                        if "running_mean" in k:
+                            v.data = torch.zeros_like(v.data)
+                        if "running_var" in k:
+                            v.data = torch.ones_like(v.data) * 1e3
+        else:
+            for i in range(1, num_splits):
+                perf[i].append(perf[i][-1])
+
+        val_perf = perf[1]
+        if cfg.optim.scheduler == 'reduce_on_plateau' or "timm" in cfg.optim.scheduler:
+            scheduler.step(val_perf[-1]['loss'])
+        else:
+            scheduler.step()
+        full_epoch_times.append(time.perf_counter() - start_time)
+        # Checkpoint with regular frequency (if enabled).
+        if cfg.train.enable_ckpt and not cfg.train.ckpt_best \
+                and is_ckpt_epoch(cur_epoch):
+            save_ckpt(model, optimizer, scheduler, cur_epoch)
+
+        if cfg.wandb.use:
+            run.log(flatten_dict(perf), step=cur_epoch)
+
+        if cfg.mlflow.use:
+            mlflow.log_metrics(flatten_dict(perf), step=cur_epoch)
+
+        # Log current best stats on eval epoch.
+        # We consider best epoch is the best MAE on test set
+        test_perf = perf[2]
+        if is_eval_epoch(cur_epoch):
+            best_epoch = np.array([tp['loss'] for tp in test_perf]).argmin()
+            best_epoch_loss = best_epoch
+
+            best_train = best_val = best_test = ""
+            if cfg.metric_best != 'auto':
+                # Select again based on test perf of `cfg.metric_best`.
+                m = cfg.metric_best
+                best_epoch = getattr(np.array([tp[m] for tp in test_perf]),
+                                     cfg.metric_agg)()
+
+                if cfg.best_by_loss:
+                    best_epoch = best_epoch_loss
+
+                if m in perf[0][best_epoch]:
+                    best_train = f"train_{m}: {perf[0][best_epoch][m]:.4f}"
+                else:
+                    best_train = f"train_{m}: {0:.4f}"
+                best_val = f"val_{m}: {perf[1][best_epoch][m]:.4f}"
+                best_test = f"test_{m}: {perf[2][best_epoch][m]:.4f}"
+
+                if cfg.wandb.use or cfg.mlflow.use:
+                    bstats = {"best/epoch": best_epoch}
+                    for i, s in enumerate(['train', 'val', 'test']):
+                        bstats[f"best/{s}_loss"] = perf[i][best_epoch]['loss']
+                        if m in perf[i][best_epoch]:
+                            bstats[f"best/{s}_{m}"] = perf[i][best_epoch][m]
+                            if cfg.wandb.use:
+                                run.summary[f"best_{s}_perf"] = perf[i][best_epoch][m]
+                            if cfg.mlflow.use:
+                                mlflow.log_metric(f"best_{s}_perf", perf[i][best_epoch][m])
+
+                        for x in ['hits@1', 'hits@3', 'hits@10', 'mrr']:
+                            if x in perf[i][best_epoch]:
+                                bstats[f"best/{s}_{x}"] = perf[i][best_epoch][x]
+                    if cfg.wandb.use:
+                        run.log(bstats, step=cur_epoch)
+                        run.summary["full_epoch_time_avg"] = np.mean(full_epoch_times)
+                        run.summary["full_epoch_time_sum"] = np.sum(full_epoch_times)
+
+                    if cfg.mlflow.use:
+                        mlflow.log_metrics(bstats, step=cur_epoch)
+                        mlflow.log_metric("full_epoch_time_avg", np.mean(full_epoch_times))
+                        mlflow.log_metric("full_epoch_time_sum", np.sum(full_epoch_times))
+
+
+            # Checkpoint the best epoch params (if enabled).
+            if cfg.train.enable_ckpt and cfg.train.ckpt_best and \
+                    best_epoch == cur_epoch:
+                if cur_epoch < cfg.optim.num_warmup_epochs:
+                    pass
+                else:
+                    save_ckpt(model, optimizer, scheduler, cur_epoch)
+                if cfg.train.ckpt_clean:  # Delete old ckpt each time.
+                    clean_ckpt()
+            logging.info(
+                f"> Epoch {cur_epoch}: took {full_epoch_times[-1]:.1f}s "
+                f"(avg {np.mean(full_epoch_times):.1f}s) | "
+                f"Best so far (according to test MAE): epoch {best_epoch}\t"
+                f"train_loss: {perf[0][best_epoch]['loss']:.4f} {best_train}\t"
+                f"val_loss: {perf[1][best_epoch]['loss']:.4f} {best_val}\t" 
+                f"test_loss: {perf[2][best_epoch]['loss']:.4f} {best_test}\n"
+                f"-----------------------------------------------------------"
+            )
+
+        if cfg.optim.get('early_stop_by_lr', False):
+            lr = scheduler.get_last_lr()[0]
+            if lr <= cfg.optim.min_lr:
+                break
+        elif cfg.optim.get("early_stop_by_perf", False):
+            if (cur_epoch - best_epoch) > cfg.optim.patience:
+                break
+
+    if cfg.train.enable_ckpt and cfg.train.ckpt_best and cfg.mlflow.use:
+        mlflow.log_artifact(get_ckpt_path(get_ckpt_epoch(best_epoch)))
+
+    logging.info(f"Avg time per epoch: {np.mean(full_epoch_times):.2f}s")
+    logging.info(f"Total train loop time: {np.sum(full_epoch_times) / 3600:.2f}h")
+
+
+    for logger in loggers:
+        logger.close()
+    if cfg.train.ckpt_clean:
+        clean_ckpt()
+    # close wandb
+    if cfg.wandb.use:
+        run.finish()
+        run = None
+
+    if cfg.mlflow.use:
+        mlflow.end_run()
+        run = None
+
+    logging.info('Task done, results saved in %s', cfg.run_dir)
+
+
+@register_train('inference-only')
+def inference_only(loggers, loaders, model, optimizer=None, scheduler=None):
+    """
+    Customized pipeline to run inference only.
+
+    Args:
+        loggers: List of loggers
+        loaders: List of loaders
+        model: GNN model
+        optimizer: Unused, exists just for API compatibility
+        scheduler: Unused, exists just for API compatibility
+    """
+    num_splits = len(loggers)
+    split_names = ['train', 'val', 'test']
+    perf = [[] for _ in range(num_splits)]
+    cur_epoch = 0
+    start_time = time.perf_counter()
+
+    for i in range(0, num_splits):
+        eval_epoch(loggers[i], loaders[i], model,
+                   split=split_names[i])
+        perf[i].append(loggers[i].write_epoch(cur_epoch))
+
+    best_epoch = 0
+    best_train = best_val = best_test = ""
+    if cfg.metric_best != 'auto':
+        # Select again based on val perf of `cfg.metric_best`.
+        m = cfg.metric_best
+        if m in perf[0][best_epoch]:
+            best_train = f"train_{m}: {perf[0][best_epoch][m]:.4f}"
+        else:
+            # Note: For some datasets it is too expensive to compute
+            # the main metric on the training set.
+            best_train = f"train_{m}: {0:.4f}"
+        best_val = f"val_{m}: {perf[1][best_epoch][m]:.4f}"
+        best_test = f"test_{m}: {perf[2][best_epoch][m]:.4f}"
+
+    logging.info(
+        f"> Inference | "
+        f"train_loss: {perf[0][best_epoch]['loss']:.4f} {best_train}\t"
+        f"val_loss: {perf[1][best_epoch]['loss']:.4f} {best_val}\t"
+        f"test_loss: {perf[2][best_epoch]['loss']:.4f} {best_test}"
+    )
+    logging.info(f'Done! took: {time.perf_counter() - start_time:.2f}s')
+    for logger in loggers:
+        logger.close()
+
+
+@register_train('PCQM4Mv2-inference')
+def ogblsc_inference(loggers, loaders, model, optimizer=None, scheduler=None):
+    """
+    Customized pipeline to run inference on OGB-LSC PCQM4Mv2.
+
+    Args:
+        loggers: Unused, exists just for API compatibility
+        loaders: List of loaders
+        model: GNN model
+        optimizer: Unused, exists just for API compatibility
+        scheduler: Unused, exists just for API compatibility
+    """
+    from ogb.lsc import PCQM4Mv2Evaluator
+    evaluator = PCQM4Mv2Evaluator()
+
+    num_splits = 3
+    split_names = ['valid', 'test-dev', 'test-challenge']
+    assert len(loaders) == num_splits, "Expecting 3 particular splits."
+
+    # Check PCQM4Mv2 prediction targets.
+    logging.info(f"0 ({split_names[0]}): {len(loaders[0].dataset)}")
+    assert(all([not torch.isnan(d.y)[0] for d in loaders[0].dataset]))
+    logging.info(f"1 ({split_names[1]}): {len(loaders[1].dataset)}")
+    assert(all([torch.isnan(d.y)[0] for d in loaders[1].dataset]))
+    logging.info(f"2 ({split_names[2]}): {len(loaders[2].dataset)}")
+    assert(all([torch.isnan(d.y)[0] for d in loaders[2].dataset]))
+
+    model.eval()
+    for i in range(num_splits):
+        all_true = []
+        all_pred = []
+        for batch in loaders[i]:
+            batch.to(torch.device(cfg.device))
+            pred, true = model(batch)
+            all_true.append(true.detach().to('cpu', non_blocking=True))
+            all_pred.append(pred.detach().to('cpu', non_blocking=True))
+        all_true, all_pred = torch.cat(all_true), torch.cat(all_pred)
+
+        if i == 0:
+            input_dict = {'y_pred': all_pred.squeeze(),
+                          'y_true': all_true.squeeze()}
+            result_dict = evaluator.eval(input_dict)
+            logging.info(f"{split_names[i]}: MAE = {result_dict['mae']}")  # Get MAE.
+        else:
+            input_dict = {'y_pred': all_pred.squeeze()}
+            evaluator.save_test_submission(input_dict=input_dict,
+                                           dir_path=cfg.run_dir,
+                                           mode=split_names[i])
+
+
+@ register_train('log-attn-weights')
+def log_attn_weights(loggers, loaders, model, optimizer=None, scheduler=None):
+    """
+    Customized pipeline to inference on the test set and log the attention
+    weights in Transformer modules.
+
+    Args:
+        loggers: Unused, exists just for API compatibility
+        loaders: List of loaders
+        model (torch.nn.Module): GNN model
+        optimizer: Unused, exists just for API compatibility
+        scheduler: Unused, exists just for API compatibility
+    """
+    import os.path as osp
+    from torch_geometric.loader.dataloader import DataLoader
+    from grit.utils import unbatch, unbatch_edge_index
+
+    start_time = time.perf_counter()
+
+    # The last loader is a test set.
+    l = loaders[-1]
+    # To get a random sample, create a new loader that shuffles the test set.
+    loader = DataLoader(l.dataset, batch_size=l.batch_size,
+                        shuffle=True, num_workers=0)
+
+    output = []
+    # batch = next(iter(loader))  # Run one random batch.
+    for b_index, batch in enumerate(loader):
+        bsize = batch.batch.max().item() + 1  # Batch size.
+        if len(output) >= 128:
+            break
+        print(f">> Batch {b_index}:")
+
+        X_orig = unbatch(batch.x.cpu(), batch.batch.cpu())
+        batch.to(torch.device(cfg.device))
+        model.eval()
+        model(batch)
+
+        # Unbatch to individual graphs.
+        X = unbatch(batch.x.cpu(), batch.batch.cpu())
+        edge_indices = unbatch_edge_index(batch.edge_index.cpu(),
+                                          batch.batch.cpu())
+        graphs = []
+        for i in range(bsize):
+            graphs.append({'num_nodes': len(X[i]),
+                           'x_orig': X_orig[i],
+                           'x_final': X[i],
+                           'edge_index': edge_indices[i],
+                           'attn_weights': []  # List with attn weights in layers from 0 to L-1.
+                           })
+
+        # Iterate through GPS layers and pull out stored attn weights.
+        for l_i, (name, module) in enumerate(model.layers.named_children()):
+            if hasattr(module, 'attn_weights'):
+                print(l_i, name, module.attn_weights.shape)
+                for g_i in range(bsize):
+                    # Clip to the number of nodes in this graph.
+                    # num_nodes = graphs[g_i]['num_nodes']
+                    # aw = module.attn_weights[g_i, :num_nodes, :num_nodes]
+                    aw = module.attn_weights[g_i]
+                    graphs[g_i]['attn_weights'].append(aw.cpu())
+        output += graphs
+
+    logging.info(
+        f"[*] Collected a total of {len(output)} graphs and their "
+        f"attention weights for {len(output[0]['attn_weights'])} layers.")
+
+    # Save the graphs and their attention stats.
+    save_file = osp.join(cfg.run_dir, 'graph_attn_stats.pt')
+    logging.info(f"Saving to file: {save_file}")
+    torch.save(output, save_file)
+
+    logging.info(f'Done! took: {time.perf_counter() - start_time:.2f}s')
+
+
+
+